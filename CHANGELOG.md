# Change Log

All notable changes to this project will be documented in this file.
This project adheres to [Semantic Versioning](http://semver.org/).

## [Unreleased]

### Added

- Vagrantfile for development ease. #61
- Added enrichment of arch, syscall, and sig to type=SECCOMP messages. #64

### Changed

- Added support for big endian. #48
- Added semantic versioning support via go modules. #61
<<<<<<< HEAD
- Add ECS categorization support for events by record type and syscall. #62
- Fixed spelling of anomaly in aucoalesce package. #67
=======
- Added ECS categorization support for events by record type and syscall. #62
- Fixed a typo in the action value associated with ROLE_REMOVE messages. #65
- Fixed a typo in the action value associated with ANOM_LINK messages. #66
>>>>>>> d94d4650

### Removed

## [0.4.0]

### Added

- Added method to convert kernel rules to text format in order to display them.

### Changed

- aucoalesce - Made the user/group ID cache thread-safe. #42 #45

### Deprecated

### Removed

## [0.3.0]

### Added

- Added support for setting the kernel's backlog wait time via the new
  SetBacklogWaitTime function. #34
- New method `GetStatusAsync` to perform asynchronous status checks. #37

### Changed

- AuditClient `Close()` is now safe to call more than once. #35

### Deprecated

### Removed

## [0.2.1]

### Added

- Added better error messages for when `NewAuditClient` fails due to the
  Linux kernel not supporting auditing (CONFIG_AUDIT=n). #32

## [0.2.0]

### Changed

- auparse - Fixed parsing of apparmor AVC messages. #25
- auparse - Update syscall and audit message type tables for Linux 4.16.
- aucoalesce - Cache UID/GID values for one minute. #24

## [0.1.1]

- rules - Detect s390 or s390x as the runtime architecture (GOOS) and
  automatically use the appropriate syscall name to number table without
  requiring the rule to explicitly specify an arch (`-F arch=s390x`). #23

## [0.1.0]

### Changed

- auparse - Fixed an issue where the name value was not being hex decoded from
  PATH records. #20

## [0.0.7]

### Added

- Added WaitForPendingACKs to receive pending ACK messages from the kernel. #14
- The AuditClient will unregister with the kernel if `SetPID` has been called. #19

### Changed

- auparse - Fixed an issue where the proctitle value was being truncated. #15
- auparse - Fixed an issue where values were incorrectly interpretted as hex
  data. #13
- auparse - Fixed parsing of the `key` value when multiple keys are present. #16
- auparse - The `cmdline` key is no longer created for EXECVE records. #17
- aucoalesce - Changed the event format to have objects for user, process, file,
  and network data. #17
- Fixed an issue when an audit notification is received while waiting for the
  response to a control command.

## [0.0.6]

### Added

- Add support for listening for audit messages using a multicast group. #9

## [0.0.5]

### Changed

- auparse - Apply hex decoding to CWD field. #10

## [0.0.4]

### Added

- Add a package for building audit rules that can be added to the kernel.
- Add GetRules, DeleteRules, DeleteRule, and AddRule methods to AuditClient.
- auparse - Add conversion of POSIX exit code values to their name.
- Add SetFailure to AuditClient. #8

## [0.0.3]

### Added

- auparse - Convert auid and session values of `4294967295` or `-1` to "unset". #5
- auparse - Added `MarshallText` method to AuditMessageType to enable the value
  to be marshaled as a string in JSON. faabfa94ec9479bdc1ad6c0334ff178b8193fce5
- aucoalesce - Enhanced aucoalesce to normalize events. 666ff1c30fe624e9fcd9a108b20fceb82331f5fa

### Changed

- Rename RawAuditMessage fields `MessageType` and `RawData` to `Type` and
  `Data` respectively. 8622833714fccd7810669b1265df1c1f918ec0c4
- Make Reassembler concurrency-safe. c57b59c20a684e2a6298a1a5929a79192d76d61b
- auparse - Renamed `address_family` to `family` in parsed sockaddr messages.
  73f97b2f366e6e00acf2ddff4f6575432da3283e

### Deprecated

### Removed

## [0.0.2]

### Added

- Added `libaudit.Reassembler` for reassembling out of order or interleaved
  messages and providing notification for lost events based on gaps in sequence
  numbers. a60bdd3b1b642cc80a3872d999114ae675456768
- auparse - Combine EXECVE arguments into a single field called `cmdline`.
  468a9eb0898e0efd3c2fd7abf067519cb63fa6c3
- auparse - Split SELinux subjects into `subj_user`, `subj_role`,
  `subj_domain`, `subj_level`, and `subj_category`.
  f3ed884a7c03ea75c9ec247251905aa1ec548959
- auparse - Replace auid values `4294967295` and `-1` with `unset` to convey
  the meaning of these values. #5
- aucoalesce - Added a new package to coalescing related messages into a single
  event. #1

### Changed

- auparse - Changed the behavior of `ParseLogLine()` and `Parse()` to only parse
  the message header. To parse the message body, call `Data()` on the returned
  `AuditMessage`.

### Deprecated

### Removed

## [0.0.1]

### Added

- Added AuditClient for communicating with the Linux Audit Framework in the
  Linux kernel.
- Added auparse package for parsing audit logs.<|MERGE_RESOLUTION|>--- conflicted
+++ resolved
@@ -14,14 +14,10 @@
 
 - Added support for big endian. #48
 - Added semantic versioning support via go modules. #61
-<<<<<<< HEAD
-- Add ECS categorization support for events by record type and syscall. #62
-- Fixed spelling of anomaly in aucoalesce package. #67
-=======
 - Added ECS categorization support for events by record type and syscall. #62
 - Fixed a typo in the action value associated with ROLE_REMOVE messages. #65
 - Fixed a typo in the action value associated with ANOM_LINK messages. #66
->>>>>>> d94d4650
+- Fixed spelling of anomaly in aucoalesce package. #67
 
 ### Removed
 
