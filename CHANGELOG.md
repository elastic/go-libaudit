# Change Log

All notable changes to this project will be documented in this file.
This project adheres to [Semantic Versioning](http://semver.org/).

## [Unreleased]

### Added

- Add ECS mappings for more audit anomaly events. [#70](https://github.com/elastic/go-libaudit/pull/70)
- Add `BacklogWaitTimeActual` status field, which is available since Linux 5.9 [#93](https://github.com/elastic/go-libaudit/pull/93/files)
- Add ECS normalizations for `TIME_ADJNTPVAL` and `TIME_INJOFFSET`. [#98](https://github.com/elastic/go-libaudit/pull/98)
- Add support for exe filters in exclude rules (e.g. `-a exclude,always -F exe=/bin/ls`). [#97](https://github.com/elastic/go-libaudit/pull/97)

### Changed

- Update syscall, arches, and audit msg type tables for Linux 5.16. [#96](https://github.com/elastic/go-libaudit/pull/96)
<<<<<<< HEAD
- Go 1.16 or newer is required because the project uses the embed package. [#104](https://github.com/elastic/go-libaudit/pull/104)
=======
- Fixed error messages from `AddRule()` in the audit client. [#103](https://github.com/elastic/go-libaudit/pull/103)
>>>>>>> b36e6ab2

### Removed

- Removed support for resolving syscall numbers to names for the ia64 architecture. [#96](https://github.com/elastic/go-libaudit/pull/96)

### Deprecated

## [2.2.0]

### Added

- Add user and group mapping for ECS 1.8 compatibility [#86](https://github.com/elastic/go-libaudit/pull/86)

### Changed

- Change ECS category of USER_START and USER_END messages to `session`. [#86](https://github.com/elastic/go-libaudit/pull/86)

## [2.1.0]

### Added

- ECS 1.7 `configuration` categorization. [#80](https://github.com/elastic/go-libaudit/pull/80)

### Changed

- Use ingress/egress instead of inbound/outbound for ECS 1.7. [#80](https://github.com/elastic/go-libaudit/pull/80)

## [2.0.2]

### Changed

- Use ECS recommended values for network direction. [#75](https://github.com/elastic/go-libaudit/issues/75)[#76](https://github.com/elastic/go-libaudit/pull/76)

### Removed

- Remove github.com/Sirupsen/logrus dependency from examples. [#73](https://github.com/elastic/go-libaudit/issues/73)


## [2.0.1]

### Changed

- Fixed syscall lookup for ppc64 and ppc64le. [#71](https://github.com/elastic/go-libaudit/pull/71)

## [2.0.0]

### Added

- Added `SetImmutable` to the audit client for marking the audit settings as immutable within the kernel. [#55](https://github.com/elastic/go-libaudit/issue/55) [#68](https://github.com/elastic/go-libaudit/pull/68)
- Added Vagrantfile for development ease. [#61](https://github.com/elastic/go-libaudit/pull/61)
- Added enrichment of arch, syscall, and sig to type=SECCOMP messages. [#64](https://github.com/elastic/go-libaudit/pull/64)
- Added support for big endian. [#48](https://github.com/elastic/go-libaudit/pull/48)

### Changed

- Added semantic versioning support via go modules. [#61](https://github.com/elastic/go-libaudit/pull/61)
- Added ECS categorization support for events by record type and syscall. [#62](https://github.com/elastic/go-libaudit/pull/62)
- Fixed a typo in the action value associated with ROLE_REMOVE messages. [#65](https://github.com/elastic/go-libaudit/pull/65)
- Fixed a typo in the action value associated with ANOM_LINK messages. [#66](https://github.com/elastic/go-libaudit/pull/66)
- Fixed spelling of anomaly in aucoalesce package. [#67](https://github.com/elastic/go-libaudit/pull/67)

## [0.4.0]

### Added

- Added method to convert kernel rules to text format in order to display them.

### Changed

- aucoalesce - Made the user/group ID cache thread-safe. [#42](https://github.com/elastic/go-libaudit/pull/42) [#45](https://github.com/elastic/go-libaudit/pull/45)

## [0.3.0]

### Added

- Added support for setting the kernel's backlog wait time via the new
  SetBacklogWaitTime function. [#34](https://github.com/elastic/go-libaudit/pull/34)
- New method `GetStatusAsync` to perform asynchronous status checks. [#37](https://github.com/elastic/go-libaudit/pull/37)

### Changed

- AuditClient `Close()` is now safe to call more than once. [#35](https://github.com/elastic/go-libaudit/pull/35)

## [0.2.1]

### Added

- Added better error messages for when `NewAuditClient` fails due to the
  Linux kernel not supporting auditing (CONFIG_AUDIT=n). [#32](https://github.com/elastic/go-libaudit/pull/32)

## [0.2.0]

### Changed

- auparse - Fixed parsing of apparmor AVC messages. [#25](https://github.com/elastic/go-libaudit/pull/25)
- auparse - Update syscall and audit message type tables for Linux 4.16.
- aucoalesce - Cache UID/GID values for one minute. [#24](https://github.com/elastic/go-libaudit/pull/24)

## [0.1.1]

- rules - Detect s390 or s390x as the runtime architecture (GOOS) and
  automatically use the appropriate syscall name to number table without
  requiring the rule to explicitly specify an arch (`-F arch=s390x`). [#23](https://github.com/elastic/go-libaudit/pull/23)

## [0.1.0]

### Changed

- auparse - Fixed an issue where the name value was not being hex decoded from
  PATH records. [#20](https://github.com/elastic/go-libaudit/pull/20)

## [0.0.7]

### Added

- Added WaitForPendingACKs to receive pending ACK messages from the kernel. [#14](https://github.com/elastic/go-libaudit/pull/14)
- The AuditClient will unregister with the kernel if `SetPID` has been called. [#19](https://github.com/elastic/go-libaudit/pull/19)

### Changed

- auparse - Fixed an issue where the proctitle value was being truncated. [#15](https://github.com/elastic/go-libaudit/pull/15)
- auparse - Fixed an issue where values were incorrectly interpretted as hex
  data. [#13](https://github.com/elastic/go-libaudit/pull/13)
- auparse - Fixed parsing of the `key` value when multiple keys are present. [#16](https://github.com/elastic/go-libaudit/pull/16)
- auparse - The `cmdline` key is no longer created for EXECVE records. [#17](https://github.com/elastic/go-libaudit/pull/17)
- aucoalesce - Changed the event format to have objects for user, process, file,
  and network data. [#17](https://github.com/elastic/go-libaudit/pull/17)
- Fixed an issue when an audit notification is received while waiting for the
  response to a control command.

## [0.0.6]

### Added

- Add support for listening for audit messages using a multicast group. [#9](https://github.com/elastic/go-libaudit/pull/9)

## [0.0.5]

### Changed

- auparse - Apply hex decoding to CWD field. [#10](https://github.com/elastic/go-libaudit/pull/10)

## [0.0.4]

### Added

- Add a package for building audit rules that can be added to the kernel.
- Add GetRules, DeleteRules, DeleteRule, and AddRule methods to AuditClient.
- auparse - Add conversion of POSIX exit code values to their name.
- Add SetFailure to AuditClient. [#8](https://github.com/elastic/go-libaudit/pull/8)

## [0.0.3]

### Added

- auparse - Convert auid and session values of `4294967295` or `-1` to "unset". [#5](https://github.com/elastic/go-libaudit/pull/5)
- auparse - Added `MarshallText` method to AuditMessageType to enable the value
  to be marshaled as a string in JSON. faabfa94ec9479bdc1ad6c0334ff178b8193fce5
- aucoalesce - Enhanced aucoalesce to normalize events. 666ff1c30fe624e9fcd9a108b20fceb82331f5fa

### Changed

- Rename RawAuditMessage fields `MessageType` and `RawData` to `Type` and
  `Data` respectively. 8622833714fccd7810669b1265df1c1f918ec0c4
- Make Reassembler concurrency-safe. c57b59c20a684e2a6298a1a5929a79192d76d61b
- auparse - Renamed `address_family` to `family` in parsed sockaddr messages.
  73f97b2f366e6e00acf2ddff4f6575432da3283e

## [0.0.2]

### Added

- Added `libaudit.Reassembler` for reassembling out of order or interleaved
  messages and providing notification for lost events based on gaps in sequence
  numbers. a60bdd3b1b642cc80a3872d999114ae675456768
- auparse - Combine EXECVE arguments into a single field called `cmdline`.
  468a9eb0898e0efd3c2fd7abf067519cb63fa6c3
- auparse - Split SELinux subjects into `subj_user`, `subj_role`,
  `subj_domain`, `subj_level`, and `subj_category`.
  f3ed884a7c03ea75c9ec247251905aa1ec548959
- auparse - Replace auid values `4294967295` and `-1` with `unset` to convey
  the meaning of these values. [#5](https://github.com/elastic/go-libaudit/pull/5)
- aucoalesce - Added a new package to coalescing related messages into a single
  event. [#1](https://github.com/elastic/go-libaudit/pull/1)

### Changed

- auparse - Changed the behavior of `ParseLogLine()` and `Parse()` to only parse
  the message header. To parse the message body, call `Data()` on the returned
  `AuditMessage`.

## [0.0.1]

### Added

- Added AuditClient for communicating with the Linux Audit Framework in the
  Linux kernel.
- Added auparse package for parsing audit logs.

[Unreleased]: https://github.com/elastic/go-libaudit/compare/v2.1.0...HEAD
[2.1.0]: https://github.com/elastic/go-libaudit/compare/v2.1.0
[2.0.2]: https://github.com/elastic/go-libaudit/releases/tag/v2.0.2
[2.0.1]: https://github.com/elastic/go-libaudit/releases/tag/v2.0.1
[2.0.0]: https://github.com/elastic/go-libaudit/releases/tag/v2.0.0
[0.4.0]: https://github.com/elastic/go-libaudit/releases/tag/v0.4.0
[0.3.0]: https://github.com/elastic/go-libaudit/releases/tag/v0.3.0
[0.2.1]: https://github.com/elastic/go-libaudit/releases/tag/v0.2.1
[0.2.0]: https://github.com/elastic/go-libaudit/releases/tag/v0.2.0
[0.1.1]: https://github.com/elastic/go-libaudit/releases/tag/v0.1.1
[0.1.0]: https://github.com/elastic/go-libaudit/releases/tag/v0.1.0
[0.0.7]: https://github.com/elastic/go-libaudit/releases/tag/v0.0.7
[0.0.6]: https://github.com/elastic/go-libaudit/releases/tag/v0.0.6
[0.0.5]: https://github.com/elastic/go-libaudit/releases/tag/v0.0.5
[0.0.4]: https://github.com/elastic/go-libaudit/releases/tag/v0.0.4
[0.0.3]: https://github.com/elastic/go-libaudit/releases/tag/v0.0.3
[0.0.2]: https://github.com/elastic/go-libaudit/releases/tag/v0.0.2
[0.0.1]: https://github.com/elastic/go-libaudit/releases/tag/v0.0.1<|MERGE_RESOLUTION|>--- conflicted
+++ resolved
@@ -15,11 +15,8 @@
 ### Changed
 
 - Update syscall, arches, and audit msg type tables for Linux 5.16. [#96](https://github.com/elastic/go-libaudit/pull/96)
-<<<<<<< HEAD
 - Go 1.16 or newer is required because the project uses the embed package. [#104](https://github.com/elastic/go-libaudit/pull/104)
-=======
 - Fixed error messages from `AddRule()` in the audit client. [#103](https://github.com/elastic/go-libaudit/pull/103)
->>>>>>> b36e6ab2
 
 ### Removed
 
